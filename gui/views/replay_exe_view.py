'''
動画ファイル解析を行うViewクラス

1. 実際のフレーム分割・推論処理はDetectWorkerクラスで行う
2. 以下の処理を行う
    - 最初のフレームを7セグ領域切り取り画面に渡す
    - 7セグ領域切り取り画面からのパラメータを受け取り、フレーム分割を行う
    - 分割フレームを受け取り、解析を行う
    - 結果を MplCanvas のグラフに表示する
    - 結果をファイルに出力する
    - メニュー画面に戻る
'''

from PySide6.QtWidgets import QHBoxLayout, QVBoxLayout, QPushButton, QLabel
from PySide6.QtCore import Qt
from gui.widgets.custom_qwidget import CustomQWidget
from gui.utils.screen_manager import ScreenManager
from gui.utils.exporter import export_result, export_params
from gui.widgets.mpl_canvas_widget import MplCanvas
from gui.workers.frame_devide_worker import FrameDivideWorker
from gui.workers.replay_detect_worker import DetectWorker
from cores.frame_editor import FrameEditor
import logging
from typing import List, Dict, Union, Any
import numpy as np


class ReplayExeWindow(CustomQWidget):
    def __init__(self, screen_manager: ScreenManager) -> None:
        self.logger = logging.getLogger('__main__').getChild(__name__)
        self.screen_manager = screen_manager
        self.params: Dict[str, Any]
        self.results: List[int]
        self.failed_rates: List[float]
        self.graph_results: List[int]
        self.graph_failed_rates: List[float]
        self.graph_timestamps: List[str]

        super().__init__()
        screen_manager.add_screen('replay_exe', self)

    def initUI(self):
        main_layout = QVBoxLayout()
        graph_layout = QVBoxLayout()
        footer_layout = QHBoxLayout()
        self.setLayout(main_layout)

        graph_layout.setAlignment(Qt.AlignmentFlag.AlignCenter)

        self.graph_label = MplCanvas()
        graph_layout.addWidget(self.graph_label)

        self.term_button = QPushButton('中止')
        self.term_button.setFixedWidth(100)
        self.term_button.clicked.connect(self.cancel)
        footer_layout.addWidget(self.term_button)

        self.term_label = QLabel()
        self.term_label.setStyleSheet('color: red')
        footer_layout.addWidget(self.term_label)

        footer_layout.addStretch()

        main_layout.addStretch()
        main_layout.addLayout(graph_layout)
        main_layout.addStretch()
        main_layout.addLayout(footer_layout)

    def cancel(self) -> None:
        if self.dt_worker is not None:
            self.term_label.setText('中止中...')
            self.dt_worker.cancel()

    def trigger(self, action, *args):
        if action == 'startup':
            self.startup(*args)
        elif action == 'continue':
            self.frame_devide_process(*args)

    def startup(self, params: Dict) -> None:
        self.graph_label.gen_graph(
            title='Results',
            xlabel='Timestamp',
            ylabel1='Failed Rate',
            ylabel2='Detected results',
            dark_theme=self.screen_manager.check_if_dark_mode())
        self.term_label.setText('')
        self.params = params
        self.results = []
        self.failed_rates = []
        self.graph_results = []
        self.graph_failed_rates = []
        self.graph_timestamps = []

        # 最初のフレームを取得
        self.fe = FrameEditor(
            self.params['sampling_sec'],
            self.params['num_frames'],
            self.params['num_digits'])
        first_frame = self.fe.frame_devide(self.params['video_path'],
                                           self.params['video_skip_sec'],
                                           save_frame=False,
                                           is_crop=False,
                                           extract_single_frame=True)
        self.params['first_frame'] = first_frame

        if 'click_points' in self.params and len(self.params['click_points']):
<<<<<<< HEAD
            self.screen_manager.get_screen(
                'replay_threshold').trigger('startup', self.params)
        else:
            self.screen_manager.get_screen('region_select').trigger(
                'startup', self.params, 'replay_exe')
=======
            self.screen_manager.get_screen('replay_threshold').trigger('startup', self.params)
        else: 
            self.screen_manager.get_screen('region_select').trigger('startup', self.params, 'replay_exe')
>>>>>>> 3228ef46

    def frame_devide_process(self, params: Dict) -> None:
        self.params = params
        self.screen_manager.get_screen('log').trigger('clear')
        self.screen_manager.show_screen('log')

        self.fd_worker = FrameDivideWorker(params)
        self.fd_worker.end.connect(self.frame_devide_finished)
        self.fd_worker.start()
        self.logger.info('Frame Devide started.')

    def frame_devide_finished(
            self, frames: List[Union[str, np.ndarray]], timestamps: List[str]) -> None:
        self.logger.debug('timestamps: %s' % timestamps)
        self.logger.info('Frame Devide finished.')
        self.params['frames'] = frames
        self.params['timestamps'] = timestamps
        self.detect_process()

    def detect_process(self) -> None:
        self.dt_worker = DetectWorker(self.params)
        self.dt_worker.progress.connect(self.detect_progress)
        self.dt_worker.finished.connect(self.detect_finished)
        self.dt_worker.cancelled.connect(self.detect_cancelled)
        self.dt_worker.model_not_found.connect(self.model_not_found)
        self.dt_worker.start()
        self.logger.info('Detect started.')

    def model_not_found(self) -> None:
        self.logger.error('Model not found.')
        self.clear_env()
        self.screen_manager.show_screen('menu')

    def detect_progress(self, result: int, failed_rate: float,
                        timestamp: str) -> None:
        self.screen_manager.show_screen('replay_exe')
        self.results.append(result)
        self.failed_rates.append(failed_rate)
        self.update_graph(result, failed_rate, timestamp)

    def update_graph(self, result: int, failed_rate: float,
                     timestamp: str) -> None:
        self.graph_results.append(result)
        self.graph_failed_rates.append(failed_rate)
        self.graph_timestamps.append(timestamp)
        self.graph_label.update_existing_plot(
            self.graph_timestamps,
            self.graph_failed_rates,
            self.graph_results)

    def detect_finished(self) -> None:
        self.graph_label.clear()
        self.logger.info('Detect finished.')
        self.logger.info(f"Results: {self.results}")
        self.params['results'] = self.results
        self.params['failed_rates'] = self.failed_rates
        params = self.params
        self.clear_env()
        self.export_process(params)

    def detect_cancelled(self) -> None:
        self.term_label.setText('中止しました')
        self.logger.info('Detect cancelled.')
        self.params['timestamps'] = self.params['timestamps'][:len(
            self.results)]

    def export_process(self, params: Dict) -> None:
        self.logger.info('Data exporting...')

        export_result(params)
        export_params(params)

        self.screen_manager.popup(f"保存場所：{params['out_dir']}")
        self.screen_manager.show_screen('menu')

    def clear_env(self) -> None:
        self.graph_label.clear()
        self.term_label.setText('')
        self.logger.info('Environment cleared.')
        self.screen_manager.restore_screen_size()<|MERGE_RESOLUTION|>--- conflicted
+++ resolved
@@ -105,17 +105,9 @@
         self.params['first_frame'] = first_frame
 
         if 'click_points' in self.params and len(self.params['click_points']):
-<<<<<<< HEAD
-            self.screen_manager.get_screen(
-                'replay_threshold').trigger('startup', self.params)
-        else:
-            self.screen_manager.get_screen('region_select').trigger(
-                'startup', self.params, 'replay_exe')
-=======
             self.screen_manager.get_screen('replay_threshold').trigger('startup', self.params)
         else: 
             self.screen_manager.get_screen('region_select').trigger('startup', self.params, 'replay_exe')
->>>>>>> 3228ef46
 
     def frame_devide_process(self, params: Dict) -> None:
         self.params = params
